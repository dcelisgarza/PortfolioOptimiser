--- conflicted
+++ resolved
@@ -13,13 +13,10 @@
 StatsBase = "2913bbd2-ae8a-5f71-8c99-4fb6c76f3a91"
 
 [compat]
-<<<<<<< HEAD
 StatsBase = "0.34"
-=======
 JuMP = "1"
 HiGHS = "1"
 Clustering = "0.15"
->>>>>>> d2b7ca68
 julia = "1.9"
 
 [extras]
