name = "PortfolioOptimiser"
uuid = "748726ae-2fc6-4ae6-b81c-5fed3516a822"
authors = ["Daniel Celis Garza"]
version = "0.1.0"

[deps]
AverageShiftedHistograms = "77b51b56-6f8f-5c3a-9cb4-d71f9594ea6e"
Clustering = "aaaa29a8-35af-508c-8bc3-b662a17a0fe5"
DataFrames = "a93c6f00-e57d-5684-b7b6-d8193f3e46c0"
Dates = "ade2ca70-3891-5945-98fb-dc099432e06a"
Distances = "b4f34e82-e78d-54a5-968a-f98e89d6e8f7"
Distributions = "31c24e10-a181-5473-b8eb-7969acd0382f"
GLM = "38e38edf-8417-5370-95a0-9cbb8c7f171a"
JuMP = "4076af6c-e467-56ae-b986-b466b2749572"
LinearAlgebra = "37e2e46d-f89d-539d-b4ee-838fcccc9c8e"
MultivariateStats = "6f286f6a-111f-5878-ab1e-185364afe411"
NearestCorrelationMatrix = "59ddf330-608c-4938-8bc9-a4ee97bbbea6"
Optim = "429524aa-4258-5aef-a3af-852621145aeb"
Plots = "91a5bcdd-55d7-5caf-9e0b-520d859cae80"
PyCall = "438e738f-606a-5dbb-bf0a-cddfbfd45ab0"
Random = "9a3f8284-a2c9-5f02-9a11-845980a1fd5c"
SparseArrays = "2f01184e-e22b-5df5-ae63-d93ebab69eaf"
Statistics = "10745b16-79ce-11e8-11f9-7d13ad32a3b2"
StatsBase = "2913bbd2-ae8a-5f71-8c99-4fb6c76f3a91"

[compat]
<<<<<<< HEAD
Distributions = "0.25"
=======
JuMP = "1"
NearestCorrelationMatrix = "0.2"
Plots = "1"
Distances = "0.10"
GLM = "1"
Statistics = "1"
>>>>>>> ae3a693d
julia = "1.9"

[extras]
COSMO = "1e616198-aa4e-51ec-90a2-23f7fbd31d8d"
CSV = "336ed68f-0bac-5ca0-87d4-7b16caf5d00b"
Clarabel = "61c947e1-3e6d-4ee4-985a-eec8c727bd6e"
CovarianceEstimation = "587fd27a-f159-11e8-2dae-1979310e6154"
ECOS = "e2685f51-7e38-5353-a97d-a921fd2c8199"
HiGHS = "87dc4568-4c63-4d18-b0c0-bb2238e4078b"
Logging = "56ddb016-857b-54e1-b83d-db4d58db5568"
OrderedCollections = "bac558e1-5e72-5ebc-8fee-abe8a469f55d"
SCS = "c946c3f1-0d1f-5ce8-9dea-7daa1f7e2d13"
SafeTestsets = "1bc83da4-3b8d-516f-aca4-4fe02f6d838f"
Test = "8dfed614-e22c-5e08-85e1-65c5234f0b40"
TimeSeries = "9e3dc215-6440-5c97-bce1-76c03772f85e"

[targets]
test = ["COSMO", "CSV", "Clarabel", "CovarianceEstimation", "ECOS", "HiGHS", "Logging", "OrderedCollections", "SCS", "SafeTestsets", "Test", "TimeSeries"]<|MERGE_RESOLUTION|>--- conflicted
+++ resolved
@@ -24,16 +24,13 @@
 StatsBase = "2913bbd2-ae8a-5f71-8c99-4fb6c76f3a91"
 
 [compat]
-<<<<<<< HEAD
 Distributions = "0.25"
-=======
 JuMP = "1"
 NearestCorrelationMatrix = "0.2"
 Plots = "1"
 Distances = "0.10"
 GLM = "1"
 Statistics = "1"
->>>>>>> ae3a693d
 julia = "1.9"
 
 [extras]
